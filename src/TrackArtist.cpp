--- conflicted
+++ resolved
@@ -1472,13 +1472,8 @@
 {
    // Do a bunch of calculations common to waveform and spectrum drawing.
    ClipParameters
-<<<<<<< HEAD
-      (bool spectrum, const WaveTrack *track, const WaveClip *clip, const wxRect &r,
-      const SelectedRegion &WXUNUSED(selectedRegion), const ViewInfo &viewInfo)
-=======
       (bool spectrum, const WaveTrack *track, const WaveClip *clip, const wxRect &rect,
       const SelectedRegion &selectedRegion, const ZoomInfo &zoomInfo)
->>>>>>> 90d03f83
    {
       tOffset = clip->GetOffset();
       rate = clip->GetRate();
